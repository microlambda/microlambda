{
  "name": "@microlambda/cli",
<<<<<<< HEAD
  "version": "1.0.0-alpha.30",
=======
  "version": "1.0.0-alpha.31",
>>>>>>> 7a6193f8
  "description": "µlambda framework CLI ",
  "author": "Mario Arnautou & Arthur Brunck",
  "repository": {
    "url": "https://bitbucket.org/MarioArnt/microlambda/cli"
  },
  "license": "MIT",
  "main": "dist/index.js",
  "types": "dist/index.d.ts",
  "bin": {
    "microlambda": "dist/index.js",
    "mila": "dist/index.js"
  },
  "keywords": [
    "serverless",
    "typescript",
    "lerna"
  ],
  "dependencies": {
    "@microlambda/config": "workspace:*",
    "@microlambda/core": "workspace:*",
    "@microlambda/errors": "workspace:*",
    "@microlambda/generators": "workspace:*",
    "@microlambda/logger": "workspace:*",
    "@microlambda/remote-state": "workspace:*",
    "@microlambda/runner-core": "workspace:*",
    "@microlambda/server": "workspace:*",
    "@microlambda/utils": "workspace:*",
    "chalk": "^4.1.2",
    "cli-table3": "^0.6.2",
    "commander": "^8.3.0",
    "figlet": "^1.5.2",
    "inquirer": "^8.2.0",
    "ora": "^5.4.1",
    "spinnies": "^0.5.1"
  },
  "devDependencies": {
    "@types/figlet": "^1.5.4",
    "@types/inquirer": "^8.1.3",
    "@types/node": "^16.11.10",
    "@yarnpkg/cli": "^3.1.0",
    "@yarnpkg/core": "^3.1.0",
    "@yarnpkg/plugin-workspace-tools": "^3.1.0",
    "madge": "^5.0.1"
  }
}<|MERGE_RESOLUTION|>--- conflicted
+++ resolved
@@ -1,10 +1,6 @@
 {
   "name": "@microlambda/cli",
-<<<<<<< HEAD
-  "version": "1.0.0-alpha.30",
-=======
   "version": "1.0.0-alpha.31",
->>>>>>> 7a6193f8
   "description": "µlambda framework CLI ",
   "author": "Mario Arnautou & Arthur Brunck",
   "repository": {
