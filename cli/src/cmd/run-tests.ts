--- conflicted
+++ resolved
@@ -240,15 +240,10 @@
         }),
       );
 
-<<<<<<< HEAD
-      from(process$).pipe(mergeAll(options.concurrency)).subscribe({ next: onNext, error: onError, complete: onComplete });
-    }) as Promise<{ failures: Set<IRunCommandErrorEvent>; success: Set<RunCommandEvent>}>);
-=======
       from(process$)
         .pipe(mergeAll(options.concurrency))
         .subscribe({ next: onNext, error: onError, complete: onComplete });
-    });
->>>>>>> 4427f6b5
+    }) as Promise<{ failures: Set<IRunCommandErrorEvent>; success: Set<RunCommandEvent> }>);
     if (failures.size) {
       await printReport(success, failures, options.workspaces.length, 'test', options.verbose);
       process.exit(1);
