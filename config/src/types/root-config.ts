--- conflicted
+++ resolved
@@ -1,20 +1,6 @@
 import { ITargetsConfig } from './package-config';
 
 export interface IRootConfig {
-<<<<<<< HEAD
-  "defaultRegion": string;
-  "defaultRuntime": string;
-  "state": {
-    "checksums": string;
-    "table": string;
-  },
-  "sharedResources"?: {
-    "shared"?: string;
-    "env"?: string;
-  },
-  "targets"?: ITargetsConfig;
-  deploymentRole?: string;
-=======
   defaultRegion: string;
   defaultRuntime: string;
   state: {
@@ -22,5 +8,5 @@
     table: string;
   };
   targets?: ITargetsConfig;
->>>>>>> 1f358b59
+  deploymentRole?: string;
 }