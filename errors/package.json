--- conflicted
+++ resolved
@@ -1,10 +1,6 @@
 {
   "name": "@microlambda/errors",
-<<<<<<< HEAD
-  "version": "1.0.0-alpha.30",
-=======
   "version": "1.0.0-alpha.31",
->>>>>>> 7a6193f8
   "description": "Microlambda generic error management",
   "author": "Mario Arnautou",
   "repository": {
