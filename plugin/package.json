{
  "name": "serverless-microlambda",
<<<<<<< HEAD
  "version": "1.0.0-alpha.30",
=======
  "version": "1.0.0-alpha.31",
>>>>>>> 7a6193f8
  "engines": {
    "node": ">=14.0"
  },
  "description": "Serverless plugin for microservices architecture.",
  "author": "Mario Arnautou",
  "license": "MIT",
  "keywords": [
    "serverless plugin microservices",
    "microlambda",
    "serverless plugins",
    "api gateway",
    "lambda",
    "aws",
    "aws lambda",
    "amazon",
    "microservices",
    "amazon web services",
    "serverless.com"
  ],
  "main": "dist/index.js",
  "files": [
    "dist/**/*.js"
  ],
  "nyc": {
    "extension": [
      ".ts"
    ]
  },
  "dependencies": {
<<<<<<< HEAD
    "@microlambda/aws": "1.0.0-alpha.30",
    "@microlambda/core": "1.0.0-alpha.30",
    "@microlambda/layers": "1.0.0-alpha.30",
    "@microlambda/runner-core": "1.0.0-alpha.30",
=======
    "@microlambda/aws": "1.0.0-alpha.31",
    "@microlambda/core": "1.0.0-alpha.31",
    "@microlambda/layers": "1.0.0-alpha.31",
    "@microlambda/runner-core": "1.0.0-alpha.31",
>>>>>>> 7a6193f8
    "chokidar": "^3.5.2",
    "hasha": "^5.2.2",
    "joi": "^17.4.2"
  },
  "devDependencies": {
<<<<<<< HEAD
    "@microlambda/types": "1.0.0-alpha.30"
=======
    "@microlambda/types": "1.0.0-alpha.31"
>>>>>>> 7a6193f8
  }
}<|MERGE_RESOLUTION|>--- conflicted
+++ resolved
@@ -1,10 +1,6 @@
 {
   "name": "serverless-microlambda",
-<<<<<<< HEAD
-  "version": "1.0.0-alpha.30",
-=======
   "version": "1.0.0-alpha.31",
->>>>>>> 7a6193f8
   "engines": {
     "node": ">=14.0"
   },
@@ -34,26 +30,15 @@
     ]
   },
   "dependencies": {
-<<<<<<< HEAD
-    "@microlambda/aws": "1.0.0-alpha.30",
-    "@microlambda/core": "1.0.0-alpha.30",
-    "@microlambda/layers": "1.0.0-alpha.30",
-    "@microlambda/runner-core": "1.0.0-alpha.30",
-=======
     "@microlambda/aws": "1.0.0-alpha.31",
     "@microlambda/core": "1.0.0-alpha.31",
     "@microlambda/layers": "1.0.0-alpha.31",
     "@microlambda/runner-core": "1.0.0-alpha.31",
->>>>>>> 7a6193f8
     "chokidar": "^3.5.2",
     "hasha": "^5.2.2",
     "joi": "^17.4.2"
   },
   "devDependencies": {
-<<<<<<< HEAD
-    "@microlambda/types": "1.0.0-alpha.30"
-=======
     "@microlambda/types": "1.0.0-alpha.31"
->>>>>>> 7a6193f8
   }
 }