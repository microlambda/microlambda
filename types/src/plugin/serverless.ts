import type { IAuthorizerConfig } from './authorizer-config';
import { LambdaRuntimes } from './packagr';

export interface ServerlessInstance {
  service: {
    service: string;
    provider: {
      stage: string;
      stackName: string;
      compiledCloudFormationTemplate: {
        Outputs: unknown;
      };
      apiGateway: {
        restApiId: string;
      };
      deploymentBucket: { name: string } | undefined;
      deploymentPrefix: string | undefined;
      architecture: 'x86_64' | 'arm64';
      runtime: LambdaRuntimes;
<<<<<<< HEAD
      environment: { [key:string]: string};
      iam: {
        deploymentRole?: string;
        role?: {
          name: string;
          statements?: Array<{Effect: 'Allow' | 'Deny', Action: string[], Resource: string[]}>
        }
      }
=======
      environment: { [key: string]: string };
>>>>>>> 1f358b59
    };
    custom: {
      [key: string]: unknown;
    };
    getAllFunctions: () => string[];
    functions: {
      [key: string]: {
        name: string;
        architecture: 'x86_64' | 'arm64';
        runtime: LambdaRuntimes;
        events: Array<{
          http?: { authorizer?: Partial<IAuthorizerConfig> };
          websocket?: { authorizer?: Partial<IAuthorizerConfig> };
        }>;
      };
    };
  };
  providers: {
    aws: {
      sdk: {
        APIGateway: unknown;
        Route53: unknown;
        CloudFormation: unknown;
        ACM: unknown;
        config: {
          update(toUpdate: Record<string, unknown>): void;
        };
      };
      getCredentials(): unknown;
      getRegion(): string;
    };
  };
  pluginManager: {
    spawn: (plugin: string) => Promise<void>;
  };
  cli: {
    log(...args: unknown[]): unknown;
    consoleLog(...args: unknown[]): unknown;
  };
  [key: string]: unknown;
}<|MERGE_RESOLUTION|>--- conflicted
+++ resolved
@@ -17,8 +17,7 @@
       deploymentPrefix: string | undefined;
       architecture: 'x86_64' | 'arm64';
       runtime: LambdaRuntimes;
-<<<<<<< HEAD
-      environment: { [key:string]: string};
+      environment: { [key: string]: string };
       iam: {
         deploymentRole?: string;
         role?: {
@@ -26,9 +25,6 @@
           statements?: Array<{Effect: 'Allow' | 'Deny', Action: string[], Resource: string[]}>
         }
       }
-=======
-      environment: { [key: string]: string };
->>>>>>> 1f358b59
     };
     custom: {
       [key: string]: unknown;
